--- conflicted
+++ resolved
@@ -68,9 +68,8 @@
         Features matrix, where n_samples is the number of samples and
         n_features is the number of features.
     method : str, can be {'hist', 'ewma1', 'ewma2', 'ledoit', 'oas' or 'shrunk'}
-        The method used to estimate the covariance matrix:
-        The default is 'hist'. 
-            
+        The default is 'hist'. The method used to estimate the covariance matrix:
+
         - 'hist': use historical estimates.
         - 'ewma1'': use ewma with adjust=True, see `EWM <https://pandas.pydata.org/pandas-docs/stable/user_guide/computation.html#exponentially-weighted-windows>`_ for more details.
         - 'ewma2': use ewma with adjust=False, see `EWM <https://pandas.pydata.org/pandas-docs/stable/user_guide/computation.html#exponentially-weighted-windows>`_ for more details.
@@ -569,7 +568,6 @@
     X,
     Y,
     B=None,
-    const=False,
     method_mu="hist",
     method_cov="hist",
     feature_selection="stepwise",
@@ -590,8 +588,8 @@
         \mu_{f} & = \alpha +BE(F) \\
         \Sigma_{f} & = B \Sigma_{F} B^{T} + \Sigma_{\epsilon} \\
         \end{aligned}
-        
-        
+
+
     where:
 
     :math:`R` is the series returns.
@@ -623,9 +621,6 @@
     B : DataFrame of shape (n_assets, n_features), optional
         Loadings matrix. If is not specified, is estimated using
         stepwise regression. The default is None.
-    const : bool, optional
-        Indicate if the loadings matrix has a constant.
-        The default is False.
     method: str 'stepwise' or 'PCR', optional
         Indicate the method used to estimate the loadings matrix.
         The default is 'stepwise'.
@@ -672,6 +667,7 @@
         When the value cannot be calculated.
 
     """
+
     if not isinstance(X, pd.DataFrame) and not isinstance(Y, pd.DataFrame):
         raise ValueError("X and Y must be DataFrames")
 
@@ -686,12 +682,11 @@
             n_components=n_components,
             verbose=False,
         )
+        X1 = sm.add_constant(X)
     elif not isinstance(B, pd.DataFrame):
         raise ValueError("B must be a DataFrame")
-
-    X1 = X.copy()
-    if const == True or "const" in B.columns.tolist():
-        X1 = sm.add_constant(X)
+    elif isinstance(B, pd.DataFrame):
+        X1 = X.copy()
 
     assets = Y.columns.tolist()
     dates = X.index.tolist()
@@ -723,30 +718,22 @@
 ):
     r"""
     Estimate the expected returns vector and covariance matrix based
-    on the Black Litterman model :cite:`b-BlackLitterman` :cite:`b-Black1`.
+    on the black litterman model :cite:`b-BlackLitterman` :cite:`b-Black1`.
 
     .. math::
         \begin{aligned}
         \Pi & = \delta \Sigma w \\
-<<<<<<< HEAD
-        \Pi_{BL} & = \left [ (\tau\Sigma)^{-1}+ P^{T} \Omega^{-1}P \right]^{-1}
-        \left[(\tau\Sigma)^{-1} \Pi + P^{T} \Omega^{-1} Q \right] \\
-        M & = \left((\tau\Sigma)^{-1} + P^{T}\Omega^{-1} P \right)^{-1} \\
-        \mu_{BL} & = \Pi_{BL} + r_{f} \\
-        \Sigma_{BL} & = \Sigma + M \\
-=======
         \Pi_{bl} & = \left[(\tau\Sigma)^{-1}+ P^{T} \Omega^{-1}P \right]^{-1}
         \left[(\tau\Sigma)^{-1} \Pi + P^{T} \Omega^{-1} Q \right] \\
         M & = \left((\tau\Sigma)^{-1} + P^{T} \Omega^{-1} P \right)^{-1} \\
         \mu_{bl} & = \Pi_{bl} + rf \\
         \Sigma_{bl} & = \Sigma + M \\
->>>>>>> 9409f98e
         \end{aligned}
 
 
     where:
 
-    :math:`r_{f}` is the risk free rate.
+    :math:`rf` is the risk free rate.
 
     :math:`\delta` is the risk aversion factor.
 
@@ -758,19 +745,19 @@
 
     :math:`Q` is the views returns matrix.
 
-    :math:`\Omega` is the covariance matrix of the error views.
-
-    :math:`\mu_{BL}` is the mean vector obtained with the black
+    :math:`\Omega` is covariance matrix of the error views.
+
+    :math:`\mu_{bl}` is the mean vector obtained with the black
     litterman model.
 
-    :math:`\Sigma_{BL}` is the covariance matrix obtained with the black
+    :math:`\Sigma_{bl}` is the covariance matrix obtained with the black
     litterman model.
 
     Parameters
     ----------
-    X : DataFrame of shape (n_samples, n_assets)
+    X : DataFrame of shape (n_samples, n_features)
         Assets matrix, where n_samples is the number of samples and
-        n_assets is the number of assets.
+        n_features is the number of features.
     w : DataFrame of shape (n_assets, 1)
         Weights matrix, where n_assets is the number of assets.
     P : DataFrame of shape (n_views, n_assets)
@@ -784,23 +771,6 @@
     eq : bool, optional
         Indicate if use equilibrum or historical excess returns.
         The default is True.
-    method_mu : str, can be {'hist', 'ewma1' or 'ewma2'}
-        The method used to estimate the expected returns.
-        The default value is 'hist'.
-
-        - 'hist': use historical estimates.
-        - 'ewma1'': use ewma with adjust=True, see `EWM <https://pandas.pydata.org/pandas-docs/stable/user_guide/computation.html#exponentially-weighted-windows>`_ for more details.
-        - 'ewma2': use ewma with adjust=False, see `EWM <https://pandas.pydata.org/pandas-docs/stable/user_guide/computation.html#exponentially-weighted-windows>`_ for more details.
-    method_cov : str, can be {'hist', 'ewma1', 'ewma2', 'ledoit', 'oas' or 'shrunk'}
-        The method used to estimate the covariance matrix:
-        The default is 'hist'. 
-        
-        - 'hist': use historical estimates.
-        - 'ewma1'': use ewma with adjust=True, see `EWM <https://pandas.pydata.org/pandas-docs/stable/user_guide/computation.html#exponentially-weighted-windows>`_ for more details.
-        - 'ewma2': use ewma with adjust=False, see `EWM <https://pandas.pydata.org/pandas-docs/stable/user_guide/computation.html#exponentially-weighted-windows>`_ for more details.
-        - 'ledoit': use the Ledoit and Wolf Shrinkage method.
-        - 'oas': use the Oracle Approximation Shrinkage method.
-        - 'shrunk': use the basic Shrunk Covariance method.
     **kwargs : dict
         Other variables related to the expected returns and covariance estimation.
 
@@ -853,428 +823,7 @@
     mu = PI_ + rf
     mu = mu.T
     cov = S + M
-    w = inv(delta * cov) @ PI_
-
-    mu = pd.DataFrame(mu, columns=assets)
-    cov = pd.DataFrame(cov, index=assets, columns=assets)
-    w = pd.DataFrame(w, index=assets)
-
-    return mu, cov, w
-
-
-def augmented_black_litterman(
-    X,
-    w,
-    F=None,
-    B=None,
-    P=None,
-    Q=None,
-    P_f=None,
-    Q_f=None,
-    delta=1,
-    rf=0,
-    eq=True,
-    const=True,
-    method_mu="hist",
-    method_cov="hist",
-    **kwargs
-):
-    r"""
-    Estimate the expected returns vector and covariance matrix based
-    on the Augmented Black Litterman model :cite:`b-WCheung`.
-
-    .. math::
-        \begin{aligned}
-        \Pi^{a} & = \delta \left [ \begin{array}{c} \Sigma \\ \Sigma_{F} B^{T} \\ \end{array} \right ] w \\
-        P^{a} & = \left [ \begin{array}{cc} P & 0 \\ 0 & P_{F} \\ \end{array} \right ] \\
-        Q^{a} & = \left [ \begin{array}{c} Q \\ Q_{F} \\ \end{array} \right ] \\
-        \Sigma^{a} & = \left [ \begin{array}{cc} \Sigma & B \Sigma_{F}\\ \Sigma_{F} B^{T} & \Sigma_{F} \\ \end{array} \right ] \\
-        \Omega^{a} & = \left [ \begin{array}{cc} \Omega & 0 \\ 0 & \Omega_{F} \\ \end{array} \right ] \\
-        \Pi^{a}_{BL} & = \left [ (\tau \Sigma^{a})^{-1} + (P^{a})^{T} (\Omega^{a})^{-1} P^{a} \right ]^{-1}
-        \left [ (\tau\Sigma^{a})^{-1} \Pi^{a} + (P^{a})^{T} (\Omega^{a})^{-1} Q^{a} \right ] \\
-        M^{a} & = \left ( (\tau\Sigma^{a})^{-1} + (P^{a})^{T} (\Omega^{a})^{-1} P^{a} \right )^{-1} \\
-        \mu^{a}_{BL} & = \Pi^{a}_{BL} + r_{f} \\
-        \Sigma^{a}_{BL} & = \Sigma^{a} + M^{a} \\
-        \end{aligned}
-
-
-    where:
-
-    :math:`r_{f}` is the risk free rate.
-
-    :math:`\delta` is the risk aversion factor.
-
-    :math:`B` is the loadings matrix.
-    
-    :math:`\Sigma` is the covariance matrix of assets.
-    
-    :math:`\Sigma_{F}` is the covariance matrix of factors.
-
-    :math:`\Sigma^{a}` is the augmented covariance matrix.
-    
-    :math:`P` is the assets views matrix.
-
-    :math:`Q` is the assets views returns matrix.
-    
-    :math:`P_{F}` is the factors views matrix.
-
-    :math:`Q_{F}` is the factors views returns matrix.    
-
-    :math:`P^{a}` is the augmented views matrix.
-    
-    :math:`Q^{a}` is the augmented views returns matrix.
-    
-    :math:`\Pi^{a}` is the augmented equilibrium excess returns.
-
-    :math:`\Omega` is the covariance matrix of errors of assets views.
-
-    :math:`\Omega_{F}` is the covariance matrix of errors of factors views.
-
-    :math:`\Omega^{a}` is the covariance matrix of errors of augmented views.
-
-    :math:`\mu^{a}_{BL}` is the mean vector obtained with the Augmented Black
-    Litterman model.
-
-    :math:`\Sigma^{a}_{BL}` is the covariance matrix obtained with the Augmented
-    Black Litterman model.
-
-    Parameters
-    ----------
-    X : DataFrame of shape (n_samples, n_assets)
-        Assets matrix, where n_samples is the number of samples and
-        n_assets is the number of features.
-    w : DataFrame of shape (n_assets, 1)
-        Weights matrix, where n_assets is the number of assets.
-    F : DataFrame of shape (n_samples, n_features)
-        Features matrix, where n_samples is the number of samples and
-        n_features is the number of features.
-    B : DataFrame of shape (n_assets, n_features), optional
-        Loadings matrix. The default is None.    
-    P : DataFrame of shape (n_views, n_assets)
-        Analyst's views matrix, can be relative or absolute.
-    Q : DataFrame of shape (n_views, 1)
-        Expected returns of analyst's views.
-    P_f : DataFrame of shape (n_views, n_features)
-        Analyst's factors views matrix, can be relative or absolute.
-    Q_f : DataFrame of shape (n_views, 1)
-        Expected returns of analyst's factors views.
-    delta : float, optional
-        Risk aversion factor. The default value is 1.
-    rf : scalar, optional
-        Risk free rate. The default is 0.
-    eq : bool, optional
-        Indicate if use equilibrum or historical excess returns.
-        The default is True.
-    const : bool, optional
-        Indicate if use equilibrum or historical excess returns.
-        The default is True.
-    method_mu : str, can be {'hist', 'ewma1' or 'ewma2'}
-        The method used to estimate the expected returns.
-        The default value is 'hist'.
-
-        - 'hist': use historical estimates.
-        - 'ewma1'': use ewma with adjust=True, see `EWM <https://pandas.pydata.org/pandas-docs/stable/user_guide/computation.html#exponentially-weighted-windows>`_ for more details.
-        - 'ewma2': use ewma with adjust=False, see `EWM <https://pandas.pydata.org/pandas-docs/stable/user_guide/computation.html#exponentially-weighted-windows>`_ for more details.
-    method_cov : str, can be {'hist', 'ewma1', 'ewma2', 'ledoit', 'oas' or 'shrunk'}
-        The method used to estimate the covariance matrix:
-        The default is 'hist'. 
-        
-        - 'hist': use historical estimates.
-        - 'ewma1'': use ewma with adjust=True, see `EWM <https://pandas.pydata.org/pandas-docs/stable/user_guide/computation.html#exponentially-weighted-windows>`_ for more details.
-        - 'ewma2': use ewma with adjust=False, see `EWM <https://pandas.pydata.org/pandas-docs/stable/user_guide/computation.html#exponentially-weighted-windows>`_ for more details.
-        - 'ledoit': use the Ledoit and Wolf Shrinkage method.
-        - 'oas': use the Oracle Approximation Shrinkage method.
-        - 'shrunk': use the basic Shrunk Covariance method.
-    **kwargs : dict
-        Other variables related to the expected returns and covariance estimation.
-
-    Returns
-    -------
-    mu : DataFrame
-        The mean vector of Augmented Black Litterman model.
-    cov : DataFrame
-        The covariance matrix of Augmented Black Litterman model.
-    w : DataFrame
-        The equilibrium weights of Augmented Black Litterman model, without constraints.
-
-    Raises
-    ------
-    ValueError
-        When the value cannot be calculated.
-
-    """
-    if not isinstance(X, pd.DataFrame) and not isinstance(w, pd.DataFrame):
-        raise ValueError("X and w must be DataFrames")
-
-    if not isinstance(F, pd.DataFrame) and not isinstance(B, pd.DataFrame):
-        raise ValueError("F and B must be DataFrames")
-
-    if w.shape[0] > 1 and w.shape[1] > 1:
-        raise ValueError("w must be a column DataFrame")
-
-    assets = X.columns.tolist()
-    N = len(assets)
-
-    w = np.array(w, ndmin=2)
-    if w.shape[0] == 1:
-        w = w.T
-
-    if B is not None:
-        B = np.array(B, ndmin=2)
-        if const == True:
-            alpha = B[:, :1]
-            B = B[:, 1:]
-
-    mu = np.array(mean_vector(X, method=method_mu, **kwargs), ndmin=2)
-    S = np.array(covar_matrix(X, method=method_cov, **kwargs), ndmin=2)
-
-    tau = 1 / X.shape[0]
-
-    if F is not None:
-        mu_f = np.array(mean_vector(F, method=method_mu, **kwargs), ndmin=2)
-        S_f = np.array(covar_matrix(F, method=method_cov, **kwargs), ndmin=2)
-
-    if P is not None and Q is not None and P_f is None and Q_f is None:
-        S_a = S
-        P_a = P
-        Q_a = Q
-        Omega = np.array(np.diag(np.diag(P @ (tau * S) @ P.T)), ndmin=2)
-        Omega_a = Omega
-
-        if eq == True:
-            PI_a_ = delta * S_a @ w
-        elif eq == False:
-            PI_a_ = mu.T - rf
-    elif P is None and Q is None and P_f is not None and Q_f is not None:
-        S_a = S_f
-        P_a = P_f
-        Q_a = Q_f
-        Omega_f = np.array(np.diag(np.diag(P_f @ (tau * S_f) @ P_f.T)), ndmin=2)
-        Omega_a = Omega_f
-
-        if eq == True:
-            PI_a_ = delta * (S_f @ B.T) @ w
-        elif eq == False:
-            PI_a_ = mu_f.T - rf
-
-    elif P is not None and Q is not None and P_f is not None and Q_f is not None:
-        S_a = np.hstack((np.vstack((S, S_f @ B.T)), np.vstack((B @ S_f, S_f))))
-
-        P = np.array(P, ndmin=2)
-        Q = np.array(Q, ndmin=2)
-        P_f = np.array(P_f, ndmin=2)
-        Q_f = np.array(Q_f, ndmin=2)
-        zeros_1 = np.zeros((P_f.shape[0], P.shape[1]))
-        zeros_2 = np.zeros((P.shape[0], P_f.shape[1]))
-        P_a = np.hstack((np.vstack((P, zeros_1)), np.vstack((zeros_2, P_f))))
-        Q_a = np.vstack((Q, Q_f))
-
-        Omega = np.array(np.diag(np.diag(P @ (tau * S) @ P.T)), ndmin=2)
-        Omega_f = np.array(np.diag(np.diag(P_f @ (tau * S_f) @ P_f.T)), ndmin=2)
-        zeros = np.zeros((Omega.shape[0], Omega_f.shape[0]))
-        Omega_a = np.hstack((np.vstack((Omega, zeros.T)), np.vstack((zeros, Omega_f))))
-
-        if eq == True:
-            PI_a_ = delta * (np.vstack((S, S_f @ B.T)) @ w)
-        elif eq == False:
-            PI_a_ = np.vstack((mu.T, mu_f.T)) - rf
-
-    PI_a = inv(inv(tau * S_a) + P_a.T @ inv(Omega_a) @ P_a) @ (
-        inv(tau * S_a) @ PI_a_ + P_a.T @ inv(Omega_a) @ Q_a
-    )
-    M_a = inv(inv(tau * S_a) + P_a.T @ inv(Omega_a) @ P_a)
-    # PI_a = PI_a_ + (tau * S_a @ P_a.T) * inv(P_a @ tau * S_a @ P_a.T + Omega) * (Q_a - P_a @ PI_a_)
-    # M = tau * S_a - (tau * S_a @ P_a.T) * inv(P_a @ tau * S_a @ P_a.T + Omega_a) @ P_a @ tau * S_a
-
-    mu_a = PI_a + rf
-    mu_a = mu_a.T
-    cov_a = S_a + M_a
-    w_a = inv(delta * cov_a) @ PI_a
-
-    if P is None and Q is None and P_f is not None and Q_f is not None:
-        mu_a = mu_a @ B.T
-        cov_a = B @ cov_a @ B.T
-        w_a = inv(delta * cov_a) @ B @ PI_a
-
-    if const == True:
-        mu_a = mu_a[:, :N] + alpha.T
-
-    mu_a = pd.DataFrame(mu_a[:, :N], columns=assets)
-    cov_a = pd.DataFrame(cov_a[:N, :N], index=assets, columns=assets)
-    w_a = pd.DataFrame(w_a[:N, 0], index=assets)
-
-    return mu_a, cov_a, w_a
-
-
-def black_litterman_bayesian(
-    X,
-    F,
-    B,
-    P_f,
-    Q_f,
-    delta=1,
-    rf=0,
-    eq=True,
-    const=True,
-    diag=True,
-    method_mu="hist",
-    method_cov="hist",
-    **kwargs
-):
-    r"""
-    Estimate the expected returns vector and covariance matrix based
-    on the black litterman model :cite:`b-BLB`.
-
-    .. math::
-        \begin{aligned}
-        \Sigma_{F} & = B \Sigma_{F} B^{T} + D \\
-        \overline{\Pi}_{F} & = \left ( \Sigma_{F}^{-1} + P_{F}^{T}\Omega_{F}^{-1}P_{F} \right )^{-1} \left ( \Sigma_{F}^{-1}\Pi_{F} + P_{F}^{T}\Omega_{F}^{-1}Q_{F} \right) \\
-        \overline{\Sigma}_{F} & = \left ( \Sigma_{F}^{-1} + P_{F}^{T}\Omega_{F}^{-1}P_{F} \right )^{-1} \\
-        \Sigma_{BLB} & = \left( \Sigma^{-1} - \Sigma^{-1} B \left( \overline{\Sigma}_{F}^{-1} + B^{T}\Sigma^{-1}B \right)^{-1} B^{T}\Sigma^{-1} \right )^{-1} \\
-        \mu_{BLB} & = \Sigma_{BLB} \left ( \Sigma^{-1} B \left( \overline{\Sigma}_{F}^{-1} +B^{T}\Sigma^{-1}B \right)^{-1} \overline{\Sigma}_{F}^{-1} \overline{\Pi}_{F} \right ) + r_{f} \\
-        \end{aligned}
-
-
-    where:
-
-    :math:`r_{f}` is the risk free rate.
-
-    :math:`B` is the loadings matrix.
-
-    :math:`D` is a diagonal matrix of variance of errors of a factor model.
-
-    :math:`\Sigma` is the covariance matrix obtained with a factor model.
-
-    :math:`\Pi_{F}` is the equilibrium excess returns of factors.
-
-    :math:`\overline{\Pi}_{F}` is the posterior excess returns of factors.
-    
-    :math:`\Sigma_{F}` is the covariance matrix of factors.
-
-    :math:`\overline{\Sigma}_{F}` is the posterior covariance matrix of factors.
-    
-    :math:`P_{F}` is the factors views matrix.
-
-    :math:`Q_{F}` is the factors views returns matrix.    
-
-    :math:`\Omega_{F}` is the covariance matrix of errors of factors views.
-
-    :math:`\mu_{BLB}` is the mean vector obtained with the Black
-    Litterman Bayesian model or posterior predictive mean.
-
-    :math:`\Sigma_{BLB}` is the covariance matrix obtained with the Black
-    Litterman Bayesian model or posterior predictive covariance.
-
-    Parameters
-    ----------
-    X : DataFrame of shape (n_samples, n_assets)
-        Assets matrix, where n_samples is the number of samples and
-        n_assets is the number of assets.
-    F : DataFrame of shape (n_samples, n_features)
-        Features matrix, where n_samples is the number of samples and
-        n_features is the number of features.
-    B : DataFrame of shape (n_assets, n_features), optional
-        Loadings matrix. The default is None.
-    P_f : DataFrame of shape (n_views, n_features)
-        Analyst's factors views matrix, can be relative or absolute.
-    Q_f : DataFrame of shape (n_views, 1)
-        Expected returns of analyst's factors views.
-    delta : float, optional
-        Risk aversion factor. The default value is 1.
-    rf : scalar, optional
-        Risk free rate. The default is 0.
-    eq : bool, optional
-        Indicate if use equilibrum or historical excess returns.
-        The default is True.
-    const : bool, optional
-        Indicate if the loadings matrix has a constant.
-        The default is True.
-    diag : bool, optional
-        Indicate if we use the diagonal matrix to calculate covariance matrix
-        of factor model, only useful when we work with a factor model based on 
-        a regresion model (only equity portfolio).
-        The default is True.
-    method_mu : str, can be {'hist', 'ewma1' or 'ewma2'}
-        The method used to estimate the expected returns.
-        The default value is 'hist'.
-
-        - 'hist': use historical estimates.
-        - 'ewma1'': use ewma with adjust=True, see `EWM <https://pandas.pydata.org/pandas-docs/stable/user_guide/computation.html#exponentially-weighted-windows>`_ for more details.
-        - 'ewma2': use ewma with adjust=False, see `EWM <https://pandas.pydata.org/pandas-docs/stable/user_guide/computation.html#exponentially-weighted-windows>`_ for more details.
-    method_cov : str, can be {'hist', 'ewma1', 'ewma2', 'ledoit', 'oas' or 'shrunk'}
-        The method used to estimate the covariance matrix:
-        The default is 'hist'. 
-        
-        - 'hist': use historical estimates.
-        - 'ewma1'': use ewma with adjust=True, see `EWM <https://pandas.pydata.org/pandas-docs/stable/user_guide/computation.html#exponentially-weighted-windows>`_ for more details.
-        - 'ewma2': use ewma with adjust=False, see `EWM <https://pandas.pydata.org/pandas-docs/stable/user_guide/computation.html#exponentially-weighted-windows>`_ for more details.
-        - 'ledoit': use the Ledoit and Wolf Shrinkage method.
-        - 'oas': use the Oracle Approximation Shrinkage method.
-        - 'shrunk': use the basic Shrunk Covariance method.
-    **kwargs : dict
-        Other variables related to the expected returns and covariance estimation.
-
-    Returns
-    -------
-    mu : DataFrame
-        The mean vector of Black Litterman model.
-    cov : DataFrame
-        The covariance matrix of Black Litterman model.
-    w : DataFrame
-        The equilibrium weights of Black Litterman model, without constraints.
-
-    Raises
-    ------
-    ValueError
-        When the value cannot be calculated.
-
-    """
-    if not isinstance(X, pd.DataFrame):
-        raise ValueError("X must be DataFrames")
-
-    if not isinstance(F, pd.DataFrame) and not isinstance(B, pd.DataFrame):
-        raise ValueError("F and B must be DataFrames")
-
-    assets = X.columns.tolist()
-
-    if B is not None:
-        B = np.array(B, ndmin=2)
-        if const == True:
-            alpha = B[:, :1]
-            B = B[:, 1:]
-
-    mu_f = np.array(mean_vector(F, method=method_mu, **kwargs), ndmin=2)
-    mu_f = (mu_f - rf).T
-
-    tau = 1 / X.shape[0]
-
-    S_f = np.array(covar_matrix(F, method=method_cov, **kwargs), ndmin=2)
-    S = B @ S_f @ B.T
-
-    if diag == True:
-        D = X.to_numpy() - F @ B.T
-        D = np.diag(D.var())
-        S = S + D
-
-    Omega_f = np.array(np.diag(np.diag(P_f @ (tau * S_f) @ P_f.T)), ndmin=2)
-
-    S_hat = inv(inv(S_f) + P_f.T @ inv(Omega_f) @ P_f)
-
-    Pi_hat = S_hat @ (inv(S_f) @ mu_f + P_f.T @ inv(Omega_f) @ Q_f)
-
-    S_blb = inv(inv(S) - inv(S) @ B @ inv(inv(S_hat) + B.T @ inv(S) @ B) @ B.T @ inv(S))
-
-    Pi_blb = (
-        S_blb @ inv(S) @ B @ inv(inv(S_hat) + B.T @ inv(S) @ B) @ inv(S_hat) @ Pi_hat
-    )
-
-    mu = Pi_blb + rf
-
-    if const == True:
-        mu = mu + alpha
-    mu = mu.T
-    cov = S_blb
-    w = inv(delta * cov) @ mu.T
+    w = (1 / (1 + tau)) * inv(delta * cov) @ PI_
 
     mu = pd.DataFrame(mu, columns=assets)
     cov = pd.DataFrame(cov, index=assets, columns=assets)
